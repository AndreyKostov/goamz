package dynamodb

import (
	"strconv"
)

const (
	TYPE_STRING = "S"
	TYPE_NUMBER = "N"
	TYPE_BINARY = "B"

	TYPE_STRING_SET = "SS"
	TYPE_NUMBER_SET = "NS"
	TYPE_BINARY_SET = "BS"

	COMPARISON_EQUAL                    = "EQ"
	COMPARISON_NOT_EQUAL                = "NE"
	COMPARISON_LESS_THAN_OR_EQUAL       = "LE"
	COMPARISON_LESS_THAN                = "LT"
	COMPARISON_GREATER_THAN_OR_EQUAL    = "GE"
	COMPARISON_GREATER_THAN             = "GT"
	COMPARISON_ATTRIBUTE_EXISTS         = "NOT_NULL"
	COMPARISON_ATTRIBUTE_DOES_NOT_EXIST = "NULL"
	COMPARISON_CONTAINS                 = "CONTAINS"
	COMPARISON_DOES_NOT_CONTAIN         = "NOT_CONTAINS"
	COMPARISON_BEGINS_WITH              = "BEGINS_WITH"
	COMPARISON_IN                       = "IN"
	COMPARISON_BETWEEN                  = "BETWEEN"
)

<<<<<<< HEAD
=======
type Key struct {
  HashKey             string
  RangeKey            string
}

>>>>>>> 407f8d18
type PrimaryKey struct {
	KeyAttribute   *Attribute
	RangeAttribute *Attribute
}

type Attribute struct {
	Type      string
	Name      string
	Value     string
	SetValues []string
}

type AttributeComparison struct {
	AttributeName      string
	ComparisonOperator string
	AttributeValueList []Attribute // contains attributes with only types and names (value ignored)
}

func NewEqualInt64AttributeComparison(attributeName string, equalToValue int64) *AttributeComparison {
	numeric := NewNumericAttribute(attributeName, strconv.FormatInt(equalToValue, 10))
	return &AttributeComparison{attributeName,
		COMPARISON_EQUAL,
		[]Attribute{*numeric},
	}
}

func NewEqualStringAttributeComparison(attributeName string, equalToValue string) *AttributeComparison {
	str := NewStringAttribute(attributeName, equalToValue)
	return &AttributeComparison{attributeName,
		COMPARISON_EQUAL,
		[]Attribute{*str},
	}
}

func NewStringAttribute(name string, value string) *Attribute {
	return &Attribute{
		Type:  TYPE_STRING,
		Name:  name,
		Value: value,
	}
}

func NewNumericAttribute(name string, value string) *Attribute {
	return &Attribute{
		Type:  TYPE_NUMBER,
		Name:  name,
		Value: value,
	}
}

func NewBinaryAttribute(name string, value string) *Attribute {
	return &Attribute{
		Type:  TYPE_BINARY,
		Name:  name,
		Value: value,
	}
}

func NewStringSetAttribute(name string, values []string) *Attribute {
	return &Attribute{
		Type:      TYPE_STRING_SET,
		Name:      name,
		SetValues: values,
	}
}

func NewNumericSetAttribute(name string, values []string) *Attribute {
	return &Attribute{
		Type:      TYPE_NUMBER_SET,
		Name:      name,
		SetValues: values,
	}
}

func NewBinarySetAttribute(name string, values []string) *Attribute {
	return &Attribute{
		Type:      TYPE_BINARY_SET,
		Name:      name,
		SetValues: values,
	}
}

func (a *Attribute) SetType() bool {
	switch a.Type {
	case TYPE_BINARY_SET, TYPE_NUMBER_SET, TYPE_STRING_SET:
		return true
	}
	return false
}

func (k *PrimaryKey) HasRange() bool {
	return k.RangeAttribute != nil
}

// Useful when you may have many goroutines using a primary key, so they don't fuxor up your values.
func (k *PrimaryKey) Clone(h string, r string) []Attribute {
	pk := &Attribute{
		Type:  k.KeyAttribute.Type,
		Name:  k.KeyAttribute.Name,
		Value: h,
	}

	result := []Attribute{*pk}

	if k.HasRange() {
		rk := &Attribute{
			Type:  k.RangeAttribute.Type,
			Name:  k.RangeAttribute.Name,
			Value: r,
		}

		result = append(result, *rk)
	}

	return result
}<|MERGE_RESOLUTION|>--- conflicted
+++ resolved
@@ -28,14 +28,11 @@
 	COMPARISON_BETWEEN                  = "BETWEEN"
 )
 
-<<<<<<< HEAD
-=======
 type Key struct {
   HashKey             string
   RangeKey            string
 }
 
->>>>>>> 407f8d18
 type PrimaryKey struct {
 	KeyAttribute   *Attribute
 	RangeAttribute *Attribute
