--- conflicted
+++ resolved
@@ -2,9 +2,9 @@
 
 import (
 	"github.com/hailocab/goamz/aws"
-	"github.com/hailocab/goamz/iam"
+	"../iam"
 	"github.com/hailocab/goamz/testutil"
-	. "launchpad.net/gocheck"
+	"launchpad.net/gocheck"
 	"strings"
 	"testing"
 )
@@ -23,11 +23,7 @@
 
 func (s *S) SetUpSuite(c *C) {
 	testServer.Start()
-<<<<<<< HEAD
-	auth := aws.Auth{AccessKey: "abc", SecretKey: "123"}
-=======
-	auth := aws.Auth{"abc", "123", ""}
->>>>>>> 3fa44f95
+	auth := aws.Auth{AccessKey: "abc", SecretKey: "123", Token: ""}
 	s.iam = iam.New(auth, aws.Region{IAMEndpoint: testServer.URL})
 }
 
